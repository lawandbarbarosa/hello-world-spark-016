import { serve } from "https://deno.land/std@0.190.0/http/server.ts";
import { createClient } from "https://esm.sh/@supabase/supabase-js@2.57.4";
import { Resend } from "https://esm.sh/resend@2.0.0";
import { toZonedTime } from "https://esm.sh/date-fns-tz@3.0.0";
import { format } from "https://esm.sh/date-fns@3.6.0";

// Security enhancement: Validate required environment variables
const resendApiKey = Deno.env.get("RESEND_API_KEY");
if (!resendApiKey) {
  console.error("CRITICAL: RESEND_API_KEY environment variable is not set");
  throw new Error("RESEND_API_KEY is required for email functionality");
}

const resend = new Resend(resendApiKey);

const corsHeaders = {
  "Access-Control-Allow-Origin": "*",
  "Access-Control-Allow-Headers": "authorization, x-client-info, apikey, content-type",
};

// Helper function to sync email to Gmail Sent folder
async function syncToGmailSent({ emailSendId, senderEmail, recipientEmail, subject, body, sentAt }: {
  emailSendId: string;
  senderEmail: string;
  recipientEmail: string;
  subject: string;
  body: string;
  sentAt: string;
}) {
  try {
    const supabaseUrl = Deno.env.get("SUPABASE_URL")!;
    const response = await fetch(`${supabaseUrl}/functions/v1/sync-to-gmail-sent`, {
      method: 'POST',
      headers: {
        'Content-Type': 'application/json',
        'Authorization': `Bearer ${Deno.env.get("SUPABASE_SERVICE_ROLE_KEY")}`
      },
      body: JSON.stringify({
        emailSendId,
        senderEmail,
        recipientEmail,
        subject,
        body,
        sentAt
      })
    });

    if (!response.ok) {
      const error = await response.text();
      return { success: false, message: `Gmail sync failed: ${error}` };
    }

    const result = await response.json();
    if (result.success) {
      console.log("Email synced to Gmail Sent folder:", result.gmailMessageId);
      return result;
    } else {
      console.log("Gmail sync not configured or failed:", result.message);
      return result;
    }
  } catch (error) {
    console.warn("Gmail sync error (non-critical):", error);
    return { success: false, message: (error as Error).message };
  }
}

// Helper function to send campaign launch notification
async function sendCampaignLaunchNotification({ 
  campaignName, 
  campaignId, 
  launchDate, 
  emailCount, 
  notificationEmail 
}: {
  campaignName: string;
  campaignId: string;
  launchDate: string;
  emailCount: number;
  notificationEmail: string;
}) {
  try {
    console.log('📧 Sending scheduled campaign notification to:', notificationEmail);

    const launchDateTime = new Date(launchDate);
    const formattedDate = launchDateTime.toLocaleDateString('en-US', {
      year: 'numeric',
      month: 'long',
      day: 'numeric'
    });
    const formattedTime = launchDateTime.toLocaleTimeString('en-US', {
      hour: '2-digit',
      minute: '2-digit',
      timeZoneName: 'short'
    });

    const { data, error } = await resend.emails.send({
      from: 'Campaign Notifications <onboarding@resend.dev>',
      to: [notificationEmail],
      subject: `🚀 Scheduled Campaign "${campaignName}" Launched`,
      html: `
        <!DOCTYPE html>
        <html>
          <head>
            <meta charset="utf-8">
            <meta name="viewport" content="width=device-width, initial-scale=1.0">
            <style>
              body {
                font-family: -apple-system, BlinkMacSystemFont, 'Segoe UI', Roboto, 'Helvetica Neue', Arial, sans-serif;
                line-height: 1.6;
                color: #333;
                max-width: 600px;
                margin: 0 auto;
                padding: 20px;
              }
              .container {
                background: #f9fafb;
                border-radius: 8px;
                padding: 30px;
                border: 1px solid #e5e7eb;
              }
              .header {
                background: linear-gradient(135deg, #667eea 0%, #764ba2 100%);
                color: white;
                padding: 20px;
                border-radius: 8px 8px 0 0;
                text-align: center;
                margin: -30px -30px 20px -30px;
              }
              .header h1 {
                margin: 0;
                font-size: 24px;
              }
              .details {
                background: white;
                padding: 20px;
                border-radius: 8px;
                margin: 20px 0;
                box-shadow: 0 1px 3px rgba(0, 0, 0, 0.1);
              }
              .detail-row {
                display: flex;
                justify-content: space-between;
                padding: 10px 0;
                border-bottom: 1px solid #e5e7eb;
              }
              .detail-row:last-child {
                border-bottom: none;
              }
              .detail-label {
                font-weight: 600;
                color: #6b7280;
              }
              .detail-value {
                color: #111827;
                font-weight: 500;
              }
              .footer {
                text-align: center;
                color: #6b7280;
                font-size: 14px;
                margin-top: 30px;
              }
              .emoji {
                font-size: 48px;
                text-align: center;
                margin: 20px 0;
              }
              .scheduled-badge {
                background: #f59e0b;
                color: white;
                padding: 4px 8px;
                border-radius: 4px;
                font-size: 12px;
                font-weight: 600;
                display: inline-block;
                margin-left: 8px;
              }
            </style>
          </head>
          <body>
            <div class="container">
              <div class="header">
                <h1>🚀 Campaign Launched <span class="scheduled-badge">SCHEDULED</span></h1>
              </div>
              
              <div class="emoji">📨</div>
              
              <p>Great news! Your scheduled campaign has been successfully launched and emails are being sent.</p>
              
              <div class="details">
                <div class="detail-row">
                  <span class="detail-label">Campaign Name:</span>
                  <span class="detail-value">${campaignName}</span>
                </div>
                <div class="detail-row">
                  <span class="detail-label">Campaign ID:</span>
                  <span class="detail-value">${campaignId.slice(0, 8)}...</span>
                </div>
                <div class="detail-row">
                  <span class="detail-label">Launch Date:</span>
                  <span class="detail-value">${formattedDate}</span>
                </div>
                <div class="detail-row">
                  <span class="detail-label">Launch Time:</span>
                  <span class="detail-value">${formattedTime}</span>
                </div>
                <div class="detail-row">
                  <span class="detail-label">Total Emails:</span>
                  <span class="detail-value">${emailCount.toLocaleString()}</span>
                </div>
              </div>
              
              <p>You can monitor the campaign's progress in your dashboard.</p>
              
              <div class="footer">
                <p>This is an automated notification from your email campaign system.</p>
              </div>
            </div>
          </body>
        </html>
      `,
    });

    if (error) {
      console.error('❌ Failed to send scheduled campaign notification:', error);
      throw error;
    }

    console.log('✅ Scheduled campaign notification sent successfully:', data);
    return { success: true, data };

  } catch (error) {
    console.error('Error sending scheduled campaign notification:', error);
    return { success: false, error: (error as Error).message };
  }
}

// Helper functions for email processing
const normalizeKey = (s: string) =>
  s
    .replace(/\u00A0/g, ' ')  // Non-breaking spaces
    .replace(/_/g, ' ')        // Underscores to spaces
    .replace(/\s+/g, ' ')      // Multiple spaces to single
    .trim()
    .toLowerCase();

const buildContactMap = (c: any) => {
  const map = new Map<string, string>();
  // Top-level fields
  Object.keys(c || {}).forEach((key) => {
    if (key === 'custom_fields') return;
    const val = c[key];
    if (val === undefined || val === null || typeof val === 'object') return;
    const nk = normalizeKey(key);
    map.set(nk, String(val));
  });
  // Custom fields
  const cf = c?.custom_fields || {};
  Object.keys(cf).forEach((key) => {
    const val = cf[key];
    if (val === undefined || val === null) return;
    const nk = normalizeKey(key);
    if (!map.has(nk)) map.set(nk, String(val));
  });
  // Common aliases
  const first = c.first_name ?? c.firstName ?? cf.first_name ?? cf.firstName;
  if (first) map.set(normalizeKey('first name'), String(first));
  const last = c.last_name ?? c.lastName ?? cf.last_name ?? cf.lastName;
  if (last) map.set(normalizeKey('last name'), String(last));
  const company = c.company ?? cf.company;
  if (company) map.set(normalizeKey('company'), String(company));
  return map;
};

const replaceWithMap = (text: string, map: Map<string, string>) => {
  if (!text) return text;
  // {{ field | fallback }}
  return text.replace(/\{\{\s*([^|{}]+?)(?:\s*\|\s*([^}]+?))?\s*\}\}/g, (match, field, fallback) => {
    const nf = normalizeKey(field);
    const value = map.get(nf);
    if (value !== undefined && value !== null && value !== '') {
      return String(value);
    }
    return fallback ? String(fallback).trim() : match;
  });
};

const handler = async (req: Request): Promise<Response> => {
  // Handle CORS preflight requests
  if (req.method === "OPTIONS") {
    return new Response(null, { headers: corsHeaders });
  }

  try {
    console.log("🚀 Starting scheduled email processing...");
    console.log("⏰ Current time:", new Date().toISOString());

    // Initialize Supabase client
    const supabaseUrl = Deno.env.get("SUPABASE_URL")!;
    const supabaseKey = Deno.env.get("SUPABASE_SERVICE_ROLE_KEY")!;
    const supabase = createClient(supabaseUrl, supabaseKey);

    const now = new Date();
    
    // Check if this is manual trigger (has isManual parameter)
    const body = req.method === 'POST' ? await req.json().catch(() => ({})) : {};
    const isManual = body?.isManual === true;
    
    // Get scheduled emails that are ready to send
    const { data: scheduledEmails, error } = await supabase
      .from("scheduled_emails")
      .select("*")
      .eq("status", "scheduled")
      .lte("scheduled_for", now.toISOString());

    if (error) {
      console.error("Error fetching scheduled emails:", error);
      return new Response(JSON.stringify({ error: "Failed to fetch scheduled emails" }), {
        status: 500,
        headers: { ...corsHeaders, "Content-Type": "application/json" },
      });
    }

    if (!scheduledEmails || scheduledEmails.length === 0) {
      console.log("📭 No scheduled emails ready to send");
      
      // If manual trigger, also show all scheduled emails for debugging
      if (isManual) {
        const { data: allScheduled } = await supabase
          .from("scheduled_emails")
          .select("*")
          .order("scheduled_for", { ascending: true });
        
        console.log("📋 All scheduled emails:", allScheduled?.length || 0);
        if (allScheduled && allScheduled.length > 0) {
          allScheduled.forEach(email => {
            console.log(`  - ID: ${email.id}, Status: ${email.status}, Scheduled: ${email.scheduled_for}`);
          });
        }
      }
      
      return new Response(JSON.stringify({ 
        message: "No emails to process", 
        processed: 0,
        debug: isManual ? { allScheduled: scheduledEmails?.length || 0 } : undefined
      }), {
        headers: { ...corsHeaders, "Content-Type": "application/json" },
      });
    }

    console.log(`📧 Found ${scheduledEmails.length} scheduled emails to process`);

    let processedCount = 0;
    let failedCount = 0;

    for (const scheduledEmail of scheduledEmails) {
      try {
        // Fetch related data with better error handling
        const [
          campaignResult,
          contactResult,
          sequenceResult,
          senderAccountResult
        ] = await Promise.all([
          supabase.from("campaigns").select("*").eq("id", scheduledEmail.campaign_id).single(),
          supabase.from("contacts").select("*").eq("id", scheduledEmail.contact_id).single(),
          supabase.from("email_sequences").select("*").eq("id", scheduledEmail.sequence_id).single(),
          supabase.from("sender_accounts").select("*").eq("id", scheduledEmail.sender_account_id).single()
        ]);

        const campaign = campaignResult.data;
        const contact = contactResult.data;
        const sequence = sequenceResult.data;
        const senderAccount = senderAccountResult.data;

        if (!campaign || campaignResult.error) {
          console.error(`Campaign ${scheduledEmail.campaign_id} not found for scheduled email ${scheduledEmail.id}:`, campaignResult.error);
          await supabase.from("scheduled_emails").update({ status: "failed", error_message: "Campaign not found" }).eq("id", scheduledEmail.id);
          continue;
        }

        // Only skip if campaign is explicitly paused
        if (campaign.status === 'paused') {
          console.log(`Campaign ${campaign.id} is paused, skipping scheduled email`);
          continue;
        }

        if (!contact || contactResult.error) {
          console.error(`Contact ${scheduledEmail.contact_id} not found for scheduled email ${scheduledEmail.id}:`, contactResult.error);
          await supabase.from("scheduled_emails").update({ status: "failed", error_message: "Contact not found" }).eq("id", scheduledEmail.id);
          continue;
        }

        if (!sequence || sequenceResult.error) {
          console.error(`Sequence ${scheduledEmail.sequence_id} not found for scheduled email ${scheduledEmail.id}:`, sequenceResult.error);
          await supabase.from("scheduled_emails").update({ status: "failed", error_message: "Email sequence not found" }).eq("id", scheduledEmail.id);
          continue;
        }

        if (!senderAccount || senderAccountResult.error) {
          console.error(`Sender account ${scheduledEmail.sender_account_id} not found for scheduled email ${scheduledEmail.id}:`, senderAccountResult.error);
          await supabase.from("scheduled_emails").update({ status: "failed", error_message: "Sender account not found" }).eq("id", scheduledEmail.id);
          continue;
        }

        // Check if contact has replied (skip if they have)
        if (contact.replied_at) {
          console.log(`Contact ${contact.email} has replied, skipping follow-up`);
          
          // Mark as cancelled instead of failed
          await supabase
            .from("scheduled_emails")
            .update({
              status: "cancelled",
              error_message: "Contact replied, follow-up cancelled"
            })
            .eq("id", scheduledEmail.id);
          
          continue;
        }

        // Get user settings for timezone and formatting
        const { data: userSettings } = await supabase
          .from("user_settings")
          .select("*")
          .eq("user_id", campaign.user_id)
          .single();

        // Get user timezone for daily limit calculations
        const userTimezone = userSettings?.timezone || 'Asia/Baghdad'; // Kurdistan region timezone
        const zonedTime = toZonedTime(now, userTimezone);
        
        // Check if this is a specifically scheduled email (has scheduled_date and scheduled_time)
        const isSpecificScheduled = sequence.scheduled_date && sequence.scheduled_time;
        
        if (!isSpecificScheduled) {
          // Only apply time window restrictions for delay-based emails, not specifically scheduled ones
          const currentTime = format(zonedTime, 'HH:mm');
          
          const startTime = userSettings?.send_time_start || '08:00';
          const endTime = userSettings?.send_time_end || '18:00';
          
          console.log(`Current time in Kurdistan (${userTimezone}): ${currentTime}`);

          if (currentTime < startTime || currentTime > endTime) {
            console.log(`Skipping delay-based email outside time window: ${currentTime} not in ${startTime}-${endTime}`);
            continue; // Skip this email for now, will be processed in the next run
          }
        } else {
          console.log(`Processing specifically scheduled email at exact time: ${scheduledEmail.scheduled_for}`);
        }

        // Update scheduled email status to processing
        await supabase
          .from("scheduled_emails")
          .update({
            status: "processing",
            attempts: scheduledEmail.attempts + 1
          })
          .eq("id", scheduledEmail.id);

        // Personalize email content using the robust contact map approach
        const contactMap = buildContactMap(contact);
        const fallbackTags = userSettings?.fallback_merge_tags || { first_name: 'there', company: 'your company' };
        
        let personalizedSubject = replaceWithMap(sequence.subject, contactMap);
        let personalizedBody = replaceWithMap(sequence.body, contactMap);

        // Block send if unresolved tags remain and mark scheduled email failed
        const unresolved = Array.from(
          new Set(
            (personalizedSubject + ' ' + personalizedBody)
              .match(/\{\{[^}]+\}\}/g) || []
          )
        );
        if (unresolved.length > 0) {
          const errorMsg = `Unresolved template tags: ${unresolved.join(', ')}`;
          console.error(errorMsg);
          await Promise.all([
            supabase.from("scheduled_emails").update({
              status: "failed",
              error_message: errorMsg
            }).eq("id", scheduledEmail.id)
          ]);
          failedCount++;
          continue;
        }

        // Create email send record for tracking
        const { data: emailSendRecord, error: insertError } = await supabase
          .from("email_sends")
          .insert({
            campaign_id: scheduledEmail.campaign_id,
            contact_id: scheduledEmail.contact_id,
            sequence_id: scheduledEmail.sequence_id,
            sender_account_id: scheduledEmail.sender_account_id,
            status: "pending",
          })
          .select()
          .single();

        if (insertError) {
          console.error("Error creating email send record:", insertError);
          failedCount++;
          continue;
        }

        // Format final email body with proper HTML preservation
        let finalBody = personalizedBody;
        
        // Check if the content already contains HTML tags
        const isHtmlContent = /<[a-z][\s\S]*>/i.test(finalBody);

        // Add signature
        if (userSettings?.default_signature && userSettings.default_signature.trim()) {
          const signature = userSettings.default_signature;
          if (isHtmlContent) {
            finalBody += `<br><br><div class="signature" style="color: #000000 !important;">${signature.replace(/\n/g, '<br>')}</div>`;
          } else {
            finalBody += '\n\n' + signature;
          }
        }

        // Add legal disclaimer
        if (userSettings?.legal_disclaimer && userSettings.legal_disclaimer.trim()) {
          const disclaimer = userSettings.legal_disclaimer;
          if (isHtmlContent) {
            finalBody += `<br><br><div style="font-size: 11px; color: #000000 !important; margin-top: 15px;">${disclaimer.replace(/\n/g, '<br>')}</div>`;
          } else {
            finalBody += '\n\n' + disclaimer;
          }
        }

        // Convert to HTML format and add tracking
        let emailBodyWithTracking: string;
        if (isHtmlContent) {
          // Already HTML - wrap in container with black text color and add tracking pixel
          const trackingPixel = `<img src="${supabaseUrl}/functions/v1/track-email-open?id=${emailSendRecord.id}" width="1" height="1" style="display:none;" alt="" />`;
          emailBodyWithTracking = `
            <div style="color: #000000 !important; font-family: Arial, sans-serif; line-height: 1.5;">
              ${finalBody}
            </div>
            ${trackingPixel}
          `;
        } else {
          // Convert plain text to HTML with black text color
          const htmlBody = finalBody
            .replace(/\n\n/g, '</p><p style="color: #000000 !important; margin: 1em 0;">')
            .replace(/\n/g, '<br>')
            .replace(/^(.*)$/, '<p style="color: #000000 !important; margin: 1em 0;">$1</p>');
          
          const trackingPixel = `<img src="${supabaseUrl}/functions/v1/track-email-open?id=${emailSendRecord.id}" width="1" height="1" style="display:none;" alt="" />`;
          emailBodyWithTracking = `
            <div style="color: #000000 !important; font-family: Arial, sans-serif; line-height: 1.5;">
              ${htmlBody}
            </div>
            ${trackingPixel}
          `;
        }

        // Get recipient email from contact using the specified email column
        const emailColumnNormalized = normalizeKey(campaign.email_column || 'email');
        let recipientEmail = contact.email; // Default fallback
        
        // Try to find the email from custom fields using the selected email column
        if (campaign.email_column && campaign.email_column !== 'email') {
          // First try direct field access
          const directValue = contact[campaign.email_column] || contact.custom_fields?.[campaign.email_column];
          if (directValue && typeof directValue === 'string' && directValue.includes('@')) {
            recipientEmail = directValue;
          } else {
            // Try normalized lookup
            const normalizedValue = contactMap.get(emailColumnNormalized);
            if (normalizedValue && normalizedValue.includes('@')) {
              recipientEmail = normalizedValue;
            }
          }
        }

        // Send email
        console.log(`Sending follow-up email step ${sequence.step_number} to ${recipientEmail} (from column: ${campaign.email_column || 'email'})`);
        
        const emailResponse = await resend.emails.send({
          from: senderAccount.email,
          to: [recipientEmail],
          subject: personalizedSubject,
          html: emailBodyWithTracking,
        });

        if (emailResponse.error) {
          console.error("Email send error:", emailResponse.error);
          failedCount++;
          
          // Create detailed error message with context
          const detailedError = {
            recipient: recipientEmail,
            sender: senderAccount.email,
            subject: personalizedSubject,
            error: emailResponse.error,
            timestamp: new Date().toISOString(),
            campaignId: scheduledEmail.campaign_id,
            contactId: scheduledEmail.contact_id,
            sequenceStep: sequence.step_number,
            scheduledFor: scheduledEmail.scheduled_for
          };
          
          // Mark both records as failed with detailed categorization
          const { error: updateError } = await supabase
            .rpc('update_email_failure_details', {
              email_send_id_param: emailSendRecord.id,
              error_message_param: JSON.stringify(detailedError),
              status_param: 'failed'
            });

          if (updateError) {
            console.error('Error updating email failure details:', updateError);
            // Fallback to basic update if categorization fails
            await supabase.from("email_sends").update({
              status: "failed",
              error_message: JSON.stringify(detailedError),
            }).eq("id", emailSendRecord.id);
          }

          await supabase.from("scheduled_emails").update({
            status: "failed",
            error_message: JSON.stringify(detailedError),
          }).eq("id", scheduledEmail.id);
        } else {
          console.log("Follow-up email sent successfully:", emailResponse.data?.id);
          processedCount++;
          
          // Mark both records as sent
          await Promise.all([
            supabase.from("email_sends").update({
              status: "sent",
              sent_at: new Date().toISOString(),
            }).eq("id", emailSendRecord.id),
            
            supabase.from("scheduled_emails").update({
              status: "sent",
            }).eq("id", scheduledEmail.id)
          ]);

<<<<<<< HEAD
          // Send campaign launch notification for the first email of a campaign
          // This happens when the first email in a sequence is sent (step_number = 1)
          if (sequence.step_number === 1 && userSettings?.campaign_notifications_enabled && userSettings?.notification_email) {
            try {
              // Get total contact count for this campaign
              const { count: totalContacts } = await supabase
                .from('contacts')
                .select('*', { count: 'exact', head: true })
                .eq('campaign_id', campaign.id);

              console.log('📧 Sending scheduled campaign launch notification...');
              await sendCampaignLaunchNotification({
                campaignName: campaign.name,
                campaignId: campaign.id,
                launchDate: new Date().toISOString(),
                emailCount: totalContacts || 0,
                notificationEmail: userSettings.notification_email,
              });
              console.log('✅ Scheduled campaign launch notification sent successfully');
            } catch (notifError) {
              console.error('Failed to send scheduled campaign launch notification (non-blocking):', notifError);
              // Don't fail the email send if notification fails
            }
=======
          // Send notification if enabled
          try {
            const { data: userSettings } = await supabase
              .from('user_settings')
              .select('scheduled_email_notifications_enabled, notification_email')
              .eq('user_id', campaign.user_id)
              .single();

            if (userSettings?.scheduled_email_notifications_enabled && userSettings?.notification_email) {
              console.log(`📧 Sending scheduled email notification to ${userSettings.notification_email}`);
              
              const supabaseUrl = Deno.env.get("SUPABASE_URL")!;
              await fetch(`${supabaseUrl}/functions/v1/send-scheduled-notification`, {
                method: 'POST',
                headers: {
                  'Content-Type': 'application/json',
                  'Authorization': `Bearer ${Deno.env.get("SUPABASE_SERVICE_ROLE_KEY")}`
                },
                body: JSON.stringify({
                  notificationEmail: userSettings.notification_email,
                  campaignName: campaign.name,
                  contactEmail: recipientEmail,
                  sequenceStep: sequence.step_number,
                  subject: personalizedSubject,
                  sentAt: new Date().toISOString()
                })
              });
            }
          } catch (notificationError) {
            console.warn("Failed to send notification (non-critical):", notificationError);
            // Don't fail the email send if notification fails
>>>>>>> 223890cd
          }

          // Sync to Gmail Sent folder
          try {
            const syncResult = await syncToGmailSent({
              emailSendId: emailSendRecord.id,
              senderEmail: senderAccount.email,
              recipientEmail: recipientEmail,
              subject: personalizedSubject,
              body: emailBodyWithTracking,
              sentAt: new Date().toISOString()
            });
            
            if (syncResult && !syncResult.success) {
              console.warn(`Gmail sync failed for ${recipientEmail}:`, syncResult.message);
              // Update email_sends record with sync error details
              await supabase
                .from("email_sends")
                .update({
                  gmail_sync_error: syncResult.message,
                  gmail_synced: false
                })
                .eq("id", emailSendRecord.id);
            }
          } catch (syncError) {
            console.warn("Failed to sync to Gmail (non-critical):", syncError);
            // Update email_sends record with sync error
            await supabase
              .from("email_sends")
              .update({
                gmail_sync_error: (syncError as Error).message,
                gmail_synced: false
              })
              .eq("id", emailSendRecord.id);
            // Don't fail the email send if Gmail sync fails
          }
        }

      } catch (emailError) {
        console.error("Error processing scheduled email:", emailError);
        failedCount++;
        
        // Mark as failed
        await supabase.from("scheduled_emails").update({
          status: "failed",
          error_message: emailError instanceof Error ? emailError.message : String(emailError),
        }).eq("id", scheduledEmail.id);
      }
    }

    console.log(`✅ Processed ${processedCount} emails successfully, ${failedCount} failed`);

    return new Response(
      JSON.stringify({
        message: `Processed ${processedCount} scheduled emails`,
        processed: processedCount,
        failed: failedCount,
        total: scheduledEmails.length,
      }),
      {
        headers: { ...corsHeaders, "Content-Type": "application/json" },
      }
    );

  } catch (error) {
    console.error("Error in scheduled email processing:", error);
    return new Response(
      JSON.stringify({
        error: "Internal server error",
        details: error instanceof Error ? error.message : String(error),
      }),
      {
        status: 500,
        headers: { ...corsHeaders, "Content-Type": "application/json" },
      }
    );
  }
};

serve(handler);<|MERGE_RESOLUTION|>--- conflicted
+++ resolved
@@ -64,176 +64,6 @@
   }
 }
 
-// Helper function to send campaign launch notification
-async function sendCampaignLaunchNotification({ 
-  campaignName, 
-  campaignId, 
-  launchDate, 
-  emailCount, 
-  notificationEmail 
-}: {
-  campaignName: string;
-  campaignId: string;
-  launchDate: string;
-  emailCount: number;
-  notificationEmail: string;
-}) {
-  try {
-    console.log('📧 Sending scheduled campaign notification to:', notificationEmail);
-
-    const launchDateTime = new Date(launchDate);
-    const formattedDate = launchDateTime.toLocaleDateString('en-US', {
-      year: 'numeric',
-      month: 'long',
-      day: 'numeric'
-    });
-    const formattedTime = launchDateTime.toLocaleTimeString('en-US', {
-      hour: '2-digit',
-      minute: '2-digit',
-      timeZoneName: 'short'
-    });
-
-    const { data, error } = await resend.emails.send({
-      from: 'Campaign Notifications <onboarding@resend.dev>',
-      to: [notificationEmail],
-      subject: `🚀 Scheduled Campaign "${campaignName}" Launched`,
-      html: `
-        <!DOCTYPE html>
-        <html>
-          <head>
-            <meta charset="utf-8">
-            <meta name="viewport" content="width=device-width, initial-scale=1.0">
-            <style>
-              body {
-                font-family: -apple-system, BlinkMacSystemFont, 'Segoe UI', Roboto, 'Helvetica Neue', Arial, sans-serif;
-                line-height: 1.6;
-                color: #333;
-                max-width: 600px;
-                margin: 0 auto;
-                padding: 20px;
-              }
-              .container {
-                background: #f9fafb;
-                border-radius: 8px;
-                padding: 30px;
-                border: 1px solid #e5e7eb;
-              }
-              .header {
-                background: linear-gradient(135deg, #667eea 0%, #764ba2 100%);
-                color: white;
-                padding: 20px;
-                border-radius: 8px 8px 0 0;
-                text-align: center;
-                margin: -30px -30px 20px -30px;
-              }
-              .header h1 {
-                margin: 0;
-                font-size: 24px;
-              }
-              .details {
-                background: white;
-                padding: 20px;
-                border-radius: 8px;
-                margin: 20px 0;
-                box-shadow: 0 1px 3px rgba(0, 0, 0, 0.1);
-              }
-              .detail-row {
-                display: flex;
-                justify-content: space-between;
-                padding: 10px 0;
-                border-bottom: 1px solid #e5e7eb;
-              }
-              .detail-row:last-child {
-                border-bottom: none;
-              }
-              .detail-label {
-                font-weight: 600;
-                color: #6b7280;
-              }
-              .detail-value {
-                color: #111827;
-                font-weight: 500;
-              }
-              .footer {
-                text-align: center;
-                color: #6b7280;
-                font-size: 14px;
-                margin-top: 30px;
-              }
-              .emoji {
-                font-size: 48px;
-                text-align: center;
-                margin: 20px 0;
-              }
-              .scheduled-badge {
-                background: #f59e0b;
-                color: white;
-                padding: 4px 8px;
-                border-radius: 4px;
-                font-size: 12px;
-                font-weight: 600;
-                display: inline-block;
-                margin-left: 8px;
-              }
-            </style>
-          </head>
-          <body>
-            <div class="container">
-              <div class="header">
-                <h1>🚀 Campaign Launched <span class="scheduled-badge">SCHEDULED</span></h1>
-              </div>
-              
-              <div class="emoji">📨</div>
-              
-              <p>Great news! Your scheduled campaign has been successfully launched and emails are being sent.</p>
-              
-              <div class="details">
-                <div class="detail-row">
-                  <span class="detail-label">Campaign Name:</span>
-                  <span class="detail-value">${campaignName}</span>
-                </div>
-                <div class="detail-row">
-                  <span class="detail-label">Campaign ID:</span>
-                  <span class="detail-value">${campaignId.slice(0, 8)}...</span>
-                </div>
-                <div class="detail-row">
-                  <span class="detail-label">Launch Date:</span>
-                  <span class="detail-value">${formattedDate}</span>
-                </div>
-                <div class="detail-row">
-                  <span class="detail-label">Launch Time:</span>
-                  <span class="detail-value">${formattedTime}</span>
-                </div>
-                <div class="detail-row">
-                  <span class="detail-label">Total Emails:</span>
-                  <span class="detail-value">${emailCount.toLocaleString()}</span>
-                </div>
-              </div>
-              
-              <p>You can monitor the campaign's progress in your dashboard.</p>
-              
-              <div class="footer">
-                <p>This is an automated notification from your email campaign system.</p>
-              </div>
-            </div>
-          </body>
-        </html>
-      `,
-    });
-
-    if (error) {
-      console.error('❌ Failed to send scheduled campaign notification:', error);
-      throw error;
-    }
-
-    console.log('✅ Scheduled campaign notification sent successfully:', data);
-    return { success: true, data };
-
-  } catch (error) {
-    console.error('Error sending scheduled campaign notification:', error);
-    return { success: false, error: (error as Error).message };
-  }
-}
 
 // Helper functions for email processing
 const normalizeKey = (s: string) =>
@@ -641,31 +471,6 @@
             }).eq("id", scheduledEmail.id)
           ]);
 
-<<<<<<< HEAD
-          // Send campaign launch notification for the first email of a campaign
-          // This happens when the first email in a sequence is sent (step_number = 1)
-          if (sequence.step_number === 1 && userSettings?.campaign_notifications_enabled && userSettings?.notification_email) {
-            try {
-              // Get total contact count for this campaign
-              const { count: totalContacts } = await supabase
-                .from('contacts')
-                .select('*', { count: 'exact', head: true })
-                .eq('campaign_id', campaign.id);
-
-              console.log('📧 Sending scheduled campaign launch notification...');
-              await sendCampaignLaunchNotification({
-                campaignName: campaign.name,
-                campaignId: campaign.id,
-                launchDate: new Date().toISOString(),
-                emailCount: totalContacts || 0,
-                notificationEmail: userSettings.notification_email,
-              });
-              console.log('✅ Scheduled campaign launch notification sent successfully');
-            } catch (notifError) {
-              console.error('Failed to send scheduled campaign launch notification (non-blocking):', notifError);
-              // Don't fail the email send if notification fails
-            }
-=======
           // Send notification if enabled
           try {
             const { data: userSettings } = await supabase
@@ -697,7 +502,6 @@
           } catch (notificationError) {
             console.warn("Failed to send notification (non-critical):", notificationError);
             // Don't fail the email send if notification fails
->>>>>>> 223890cd
           }
 
           // Sync to Gmail Sent folder
