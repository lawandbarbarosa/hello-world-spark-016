import { cn } from "@/lib/utils";
import { 
  BarChart3, 
  Mail, 
  Users, 
  Settings, 
  Plus,
  Inbox,
  Send,
  LogOut,
  User,
  Shield,
  Reply,
  Truck,
  Calendar
} from "lucide-react";
import { Button } from "@/components/ui/button";
import { useAuth } from "@/hooks/useAuth";
import { toast } from "sonner";
import { useNavigate } from "react-router-dom";

interface SidebarProps {
  activeTab: string;
  onTabChange: (tab: string) => void;
}

const Sidebar = ({ activeTab, onTabChange }: SidebarProps) => {
  const { user, signOut } = useAuth();
  const navigate = useNavigate();
  
  const handleSignOut = async () => {
    const { error } = await signOut();
    if (error) {
      toast.error('Failed to sign out');
    } else {
      toast.success('Signed out successfully');
      // Navigate to auth page after successful sign out
      navigate('/auth');
    }
  };

  const navItems = [
    { id: 'dashboard', label: 'Dashboard', icon: BarChart3 },
    { id: 'campaigns', label: 'Campaigns', icon: Mail },
    { id: 'calendar', label: 'Calendar', icon: Calendar },
    { id: 'delivery', label: 'Deliverability', icon: Truck },
    { id: 'inbox', label: 'Inbox', icon: Inbox },
    { id: 'replies', label: 'Reply Tracker', icon: Reply },
<<<<<<< HEAD
    { id: 'spam', label: 'Failed emails', icon: Shield },
=======
    { id: 'spam', label: 'Spam', icon: Shield },
>>>>>>> 08cdb6e9
    { id: 'contacts', label: 'Contacts', icon: Users },
    { id: 'senders', label: 'Senders', icon: Send },
    { id: 'settings', label: 'Settings', icon: Settings },
  ];

  return (
    <div className="w-64 bg-card border-r border-border h-full flex flex-col">
      <div className="p-6 border-b border-border">
        <button 
          onClick={() => onTabChange('dashboard')}
          className="flex items-center gap-2 hover:opacity-80 transition-opacity"
        >
          <div className="w-8 h-8 bg-gradient-primary rounded-lg flex items-center justify-center">
            <Mail className="w-4 h-4 text-primary-foreground" />
          </div>
          <h1 className="text-xl font-bold text-foreground">Sentiq</h1>
        </button>
      </div>

      <div className="p-4">
        <Button 
          className="w-full bg-gradient-primary text-primary-foreground hover:opacity-90 shadow-md"
          onClick={() => onTabChange('create-campaign')}
        >
          <Plus className="w-4 h-4 mr-2" />
          New Campaign
        </Button>
      </div>

      <nav className="flex-1 px-4 space-y-2">
        {navItems.map((item) => {
          const Icon = item.icon;
          return (
            <button
              key={item.id}
              onClick={() => onTabChange(item.id)}
              className={cn(
                "w-full flex items-center gap-3 px-3 py-2 rounded-lg text-sm font-medium transition-colors",
                activeTab === item.id
                  ? "bg-primary text-primary-foreground"
                  : "text-muted-foreground hover:text-foreground hover:bg-accent"
              )}
            >
              <Icon className="w-4 h-4" />
              {item.label}
            </button>
          );
        })}
      </nav>

      {/* User Profile Section */}
      <div className="p-4 border-t border-border">
        <div className="flex items-center gap-3 mb-3">
          <div className="w-8 h-8 bg-secondary rounded-full flex items-center justify-center">
            <User className="w-4 h-4 text-secondary-foreground" />
          </div>
          <div className="flex-1 min-w-0">
            <p className="text-sm font-medium text-foreground truncate">
              {user?.email}
            </p>
          </div>
        </div>
        <Button 
          variant="outline" 
          size="sm" 
          className="w-full"
          onClick={handleSignOut}
        >
          <LogOut className="w-4 h-4 mr-2" />
          Sign Out
        </Button>
      </div>
    </div>
  );
};

export default Sidebar;<|MERGE_RESOLUTION|>--- conflicted
+++ resolved
@@ -46,11 +46,7 @@
     { id: 'delivery', label: 'Deliverability', icon: Truck },
     { id: 'inbox', label: 'Inbox', icon: Inbox },
     { id: 'replies', label: 'Reply Tracker', icon: Reply },
-<<<<<<< HEAD
     { id: 'spam', label: 'Failed emails', icon: Shield },
-=======
-    { id: 'spam', label: 'Spam', icon: Shield },
->>>>>>> 08cdb6e9
     { id: 'contacts', label: 'Contacts', icon: Users },
     { id: 'senders', label: 'Senders', icon: Send },
     { id: 'settings', label: 'Settings', icon: Settings },
