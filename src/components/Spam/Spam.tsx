import { useState, useEffect } from "react";
import { Card, CardContent, CardDescription, CardHeader, CardTitle } from "@/components/ui/card";
import { Button } from "@/components/ui/button";
import { Badge } from "@/components/ui/badge";
import { supabase } from "@/integrations/supabase/client";
import { useAuth } from "@/hooks/useAuth";
import { toast } from "sonner";
import {
  Shield,
  Mail,
  Trash2,
  RotateCcw,
  AlertTriangle,
  Clock,
<<<<<<< HEAD
  Users,
  XCircle,
  RefreshCw,
  Eye,
  User,
  CheckCircle,
  Info
=======
  Users
>>>>>>> 08cdb6e9
} from "lucide-react";

interface SpamEmail {
  id: string;
  subject: string;
  sender_email: string;
  content: string;
  received_at: string;
  campaign_id?: string;
}

const Spam = () => {
  const { user } = useAuth();
  const [spamEmails, setSpamEmails] = useState<SpamEmail[]>([]);
  const [loading, setLoading] = useState(true);
  const [recentFailures, setRecentFailures] = useState<any[]>([]);

  useEffect(() => {
    if (user) {
<<<<<<< HEAD
      fetchFailedEmails();
      fetchRecentFailures();
=======
      fetchSpamEmails();
>>>>>>> 08cdb6e9
    }
  }, [user]);

  const fetchSpamEmails = async () => {
    try {
      setLoading(true);
      const { data, error } = await supabase
        .from('spam_emails')
        .select('*')
        .order('received_at', { ascending: false });

      if (error) {
        console.error('Error fetching spam emails:', error);
        toast.error('Failed to fetch spam emails');
        return;
      }

      setSpamEmails(data || []);
    } catch (error) {
      console.error('Error fetching spam emails:', error);
      toast.error('Failed to fetch spam emails');
    } finally {
      setLoading(false);
    }
  };

<<<<<<< HEAD
  const fetchRecentFailures = async () => {
    try {
      // Try to get recent failures using the database function
      const { data: recentFailures, error: failuresError } = await supabase
        .rpc('get_recent_failures_by_category' as any, {
          user_id_param: user?.id,
          limit_count: 10
        }) as { data: any, error: any };

      if (failuresError) {
        console.log('Using basic recent failures (advanced functions not available)');
        // Fall back to basic recent failures from email_sends
        const { data: emailSends, error } = await supabase
          .from('email_sends')
          .select(`
            id,
            status,
            error_message,
            created_at,
            contacts!inner(email),
            campaigns!inner(name)
          `)
          .eq('campaigns.user_id', user?.id)
          .eq('status', 'failed')
          .order('created_at', { ascending: false })
          .limit(10);

        if (error) {
          console.error('Error fetching recent failures:', error);
          return;
        }

        const basicFailures = emailSends?.map(email => ({
          id: email.id,
          contact_email: email.contacts?.email || 'Unknown',
          campaign_name: email.campaigns?.name || 'Unknown Campaign',
          status: email.status,
          failure_category: null,
          failure_reason: null,
          bounce_type: null,
          rejection_reason: null,
          error_message: email.error_message || 'Unknown error',
          created_at: email.created_at
        })) || [];

        setRecentFailures(basicFailures);
        return;
      }

      setRecentFailures(recentFailures || []);
    } catch (error) {
      console.error('Error fetching recent failures:', error);
      setRecentFailures([]);
    }
  };

  const getFailureCategoryColor = (category: string | null) => {
    switch (category) {
      case 'invalid_address': return 'text-red-600';
      case 'bounced': return 'text-orange-600';
      case 'rejected': return 'text-yellow-600';
      case 'blocked': return 'text-purple-600';
      case 'spam': return 'text-pink-600';
      case 'rate_limited': return 'text-blue-600';
      case 'authentication': return 'text-indigo-600';
      case 'network': return 'text-gray-600';
      case 'domain_issue': return 'text-teal-600';
      case 'content_filtered': return 'text-amber-600';
      default: return 'text-gray-500';
    }
  };

  const getFailureCategoryIcon = (category: string | null) => {
    switch (category) {
      case 'invalid_address': return '📧';
      case 'bounced': return '↩️';
      case 'rejected': return '❌';
      case 'blocked': return '🚫';
      case 'spam': return '📮';
      case 'rate_limited': return '⏱️';
      case 'authentication': return '🔐';
      case 'network': return '🌐';
      case 'domain_issue': return '🏠';
      case 'content_filtered': return '🔍';
      default: return '❓';
    }
  };

  const handleRetryEmail = async (emailId: string) => {
=======
  const handleDeleteSpam = async (emailId: string) => {
>>>>>>> 08cdb6e9
    try {
      const { error } = await supabase
        .from('spam_emails')
        .delete()
        .eq('id', emailId);

      if (error) {
        console.error('Error deleting spam:', error);
        toast.error('Failed to delete spam email');
        return;
      }

      setSpamEmails(prev => prev.filter(email => email.id !== emailId));
      toast.success('Spam email deleted permanently');
    } catch (error) {
      console.error('Error deleting spam:', error);
      toast.error('Failed to delete spam email');
    }
  };

  const handleRestoreEmail = async (emailId: string) => {
    try {
      // In a real implementation, this would move the email back to the main inbox
      // For now, we'll just delete it from spam
      const { error } = await supabase
        .from('spam_emails')
        .delete()
        .eq('id', emailId);

      if (error) {
        console.error('Error restoring email:', error);
        toast.error('Failed to restore email');
        return;
      }

      setSpamEmails(prev => prev.filter(email => email.id !== emailId));
      toast.success('Email restored to inbox');
    } catch (error) {
      console.error('Error restoring email:', error);
      toast.error('Failed to restore email');
    }
  };

  const handleClearAllSpam = async () => {
    try {
      const { error } = await supabase
        .from('spam_emails')
        .delete()
        .eq('user_id', user?.id);

      if (error) {
        console.error('Error clearing spam:', error);
        toast.error('Failed to clear spam emails');
        return;
      }

      setSpamEmails([]);
      toast.success('All spam emails cleared');
    } catch (error) {
      console.error('Error clearing spam:', error);
      toast.error('Failed to clear spam emails');
    }
  };

  if (loading) {
    return (
      <div className="space-y-4">
        <div className="flex items-center gap-2 mb-6">
          <Shield className="w-6 h-6 text-orange-500" />
          <h1 className="text-2xl font-bold text-foreground">Spam</h1>
        </div>
        <div className="text-center py-8">
          <div className="animate-spin rounded-full h-8 w-8 border-b-2 border-primary mx-auto"></div>
          <p className="text-muted-foreground mt-2">Loading spam emails...</p>
        </div>
      </div>
    );
  }

  return (
    <div className="space-y-4">
      <div className="flex items-center justify-between mb-6">
        <div className="flex items-center gap-2">
          <Shield className="w-6 h-6 text-orange-500" />
          <h1 className="text-2xl font-bold text-foreground">Spam</h1>
          <Badge variant="secondary" className="ml-2">
            {spamEmails.length} emails
          </Badge>
        </div>
        
        <div className="flex gap-2">
<<<<<<< HEAD
          <Button 
            variant="outline" 
            size="sm"
            onClick={() => {
              fetchFailedEmails();
              fetchRecentFailures();
            }}
            disabled={loading}
          >
            <RefreshCw className="w-4 h-4 mr-2" />
            Refresh
          </Button>
          {failedEmails.length > 0 && (
=======
          {spamEmails.length > 0 && (
>>>>>>> 08cdb6e9
            <Button 
              variant="destructive" 
              size="sm"
              onClick={handleClearAllSpam}
            >
              <Trash2 className="w-4 h-4 mr-2" />
              Clear All Spam
            </Button>
          )}
          <Button 
            variant="outline" 
            size="sm"
            onClick={async () => {
              try {
                const { createSampleSpamEmails } = await import('@/utils/spamUtils');
                await createSampleSpamEmails();
                await fetchSpamEmails();
                toast.success('Sample spam emails added');
              } catch (error) {
                console.error('Error adding sample emails:', error);
                toast.error('Failed to add sample emails');
              }
            }}
          >
            <Mail className="w-4 h-4 mr-2" />
            Add Sample Emails
          </Button>
        </div>
      </div>

      {spamEmails.length === 0 ? (
        <Card>
          <CardContent className="flex flex-col items-center justify-center py-16">
            <Shield className="w-16 h-16 text-muted-foreground mb-4" />
            <h3 className="text-lg font-semibold text-foreground mb-2">No spam emails</h3>
            <p className="text-muted-foreground text-center max-w-md">
              Your spam folder is clean! Suspicious emails will appear here automatically.
            </p>
          </CardContent>
        </Card>
      ) : (
        <div className="space-y-4">
          {spamEmails.map((email) => (
            <Card key={email.id} className="border-orange-200 dark:border-orange-900">
              <CardHeader className="pb-3">
                <div className="flex items-start justify-between">
                  <div className="flex-1">
                    <div className="flex items-center gap-2 mb-2">
                      <AlertTriangle className="w-4 h-4 text-orange-500" />
                      <Badge variant="outline" className="text-orange-600 border-orange-200">
                        Spam
                      </Badge>
                    </div>
                    <CardTitle className="text-lg">{email.subject}</CardTitle>
                    <CardDescription className="flex items-center gap-4 mt-2">
                      <span className="flex items-center gap-1">
                        <Mail className="w-3 h-3" />
                        {email.sender_email}
                      </span>
                      <span className="flex items-center gap-1">
                        <Clock className="w-3 h-3" />
                        {new Date(email.received_at).toLocaleDateString()}
                      </span>
                    </CardDescription>
                  </div>
                  
                  <div className="flex gap-2">
                    <Button
                      variant="outline"
                      size="sm"
                      onClick={() => handleRestoreEmail(email.id)}
                    >
                      <RotateCcw className="w-4 h-4 mr-1" />
                      Restore
                    </Button>
                    <Button
                      variant="destructive"
                      size="sm"
                      onClick={() => handleDeleteSpam(email.id)}
                    >
                      <Trash2 className="w-4 h-4 mr-1" />
                      Delete
                    </Button>
                  </div>
                </div>
              </CardHeader>
              
              <CardContent>
                <div className="bg-muted/50 p-3 rounded-md">
                  <p className="text-sm text-muted-foreground">
                    {email.content.length > 200 
                      ? `${email.content.substring(0, 200)}...` 
                      : email.content
                    }
                  </p>
                </div>
              </CardContent>
            </Card>
          ))}
        </div>
      )}

      {/* Recent Failures Section */}
      {recentFailures.length > 0 && (
        <Card className="shadow-md">
          <CardHeader>
            <CardTitle className="flex items-center gap-2">
              <XCircle className="w-5 h-5 text-destructive" />
              Recent Failures ({recentFailures.length})
            </CardTitle>
            <CardDescription>
              Latest email delivery failures and their error messages
            </CardDescription>
          </CardHeader>
          <CardContent>
            <div className="space-y-3">
              {recentFailures.map((failure) => (
                <div 
                  key={failure.id}
                  className="p-4 border border-destructive/20 rounded-lg bg-destructive/5"
                >
                  <div className="flex items-start justify-between">
                    <div className="flex-1">
                      <div className="flex items-center gap-2 mb-2">
                        <span className="text-lg">{getFailureCategoryIcon(failure.failure_category)}</span>
                        <span className="font-medium text-foreground">{failure.contact_email}</span>
                        <Badge variant="outline" className="text-xs">
                          {failure.campaign_name}
                        </Badge>
                        {failure.failure_category && (
                          <Badge 
                            variant="outline" 
                            className={`text-xs ${getFailureCategoryColor(failure.failure_category)}`}
                          >
                            {failure.failure_category.replace('_', ' ')}
                          </Badge>
                        )}
                      </div>
                      <div className="text-sm text-muted-foreground mb-2">
                        <span className="flex items-center gap-1">
                          <Clock className="w-3 h-3" />
                          {new Date(failure.created_at).toLocaleString()}
                        </span>
                      </div>
                      {failure.failure_reason && (
                        <div className="text-sm text-foreground bg-muted/50 p-2 rounded border mb-2">
                          <strong>Reason:</strong> {failure.failure_reason}
                        </div>
                      )}
                      {failure.error_message && (
                        <div className="text-sm text-destructive bg-destructive/10 p-2 rounded border">
                          <strong>Technical Error:</strong> {failure.error_message}
                        </div>
                      )}
                    </div>
                  </div>
                </div>
              ))}
            </div>
          </CardContent>
        </Card>
      )}
    </div>
  );
};

export default Spam;<|MERGE_RESOLUTION|>--- conflicted
+++ resolved
@@ -12,7 +12,6 @@
   RotateCcw,
   AlertTriangle,
   Clock,
-<<<<<<< HEAD
   Users,
   XCircle,
   RefreshCw,
@@ -20,9 +19,6 @@
   User,
   CheckCircle,
   Info
-=======
-  Users
->>>>>>> 08cdb6e9
 } from "lucide-react";
 
 interface SpamEmail {
@@ -42,12 +38,8 @@
 
   useEffect(() => {
     if (user) {
-<<<<<<< HEAD
       fetchFailedEmails();
       fetchRecentFailures();
-=======
-      fetchSpamEmails();
->>>>>>> 08cdb6e9
     }
   }, [user]);
 
@@ -74,7 +66,6 @@
     }
   };
 
-<<<<<<< HEAD
   const fetchRecentFailures = async () => {
     try {
       // Try to get recent failures using the database function
@@ -164,9 +155,44 @@
   };
 
   const handleRetryEmail = async (emailId: string) => {
-=======
-  const handleDeleteSpam = async (emailId: string) => {
->>>>>>> 08cdb6e9
+    try {
+      // Update the email status to pending for retry
+      const { error } = await supabase
+        .from('email_sends')
+        .update({ 
+          status: 'pending',
+          error_message: null,
+          created_at: new Date().toISOString()
+        })
+        .eq('id', emailId);
+
+      if (error) {
+        console.error('Error retrying email:', error);
+        toast({
+          title: "Error",
+          description: "Failed to retry email",
+          variant: "destructive",
+        });
+        return;
+      }
+
+      // Remove from failed emails list
+      setFailedEmails(prev => prev.filter(email => email.id !== emailId));
+      toast({
+        title: "Success",
+        description: "Email queued for retry",
+      });
+    } catch (error) {
+      console.error('Error retrying email:', error);
+      toast({
+        title: "Error",
+        description: "Failed to retry email",
+        variant: "destructive",
+      });
+    }
+  };
+
+  const handleDeleteFailed = async (emailId: string) => {
     try {
       const { error } = await supabase
         .from('spam_emails')
@@ -258,7 +284,6 @@
         </div>
         
         <div className="flex gap-2">
-<<<<<<< HEAD
           <Button 
             variant="outline" 
             size="sm"
@@ -272,9 +297,6 @@
             Refresh
           </Button>
           {failedEmails.length > 0 && (
-=======
-          {spamEmails.length > 0 && (
->>>>>>> 08cdb6e9
             <Button 
               variant="destructive" 
               size="sm"
