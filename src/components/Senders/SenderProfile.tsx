--- conflicted
+++ resolved
@@ -391,21 +391,6 @@
             </div>
           </CardContent>
         </Card>
-<<<<<<< HEAD
-=======
-
-        <Card>
-          <CardContent className="p-6">
-            <div className="flex items-center gap-2 mb-2">
-              <MousePointer className="w-5 h-5 text-purple-600" />
-              <span className="text-sm font-medium text-muted-foreground">Click Rate</span>
-            </div>
-            <div className="text-3xl font-bold text-purple-600">{stats.clickRate}%</div>
-            <div className="text-sm text-muted-foreground mt-1">
-              {stats.totalClicked} clicked
-            </div>
-          </CardContent>
-        </Card>
 
         <Card>
           <CardContent className="p-6">
@@ -419,7 +404,6 @@
             </div>
           </CardContent>
         </Card>
->>>>>>> c8c8d2e6
       </div>
 
       {/* Daily Email Activity */}
