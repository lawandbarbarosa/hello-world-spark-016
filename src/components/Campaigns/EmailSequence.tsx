--- conflicted
+++ resolved
@@ -70,15 +70,11 @@
     
     // Get all unique keys from contacts (fallback)
     const allKeys = new Set<string>();
-<<<<<<< HEAD
     data.contacts.forEach((contact, index) => {
       if (index < 3) {
         console.log(`Contact ${index} keys:`, Object.keys(contact));
         console.log(`Contact ${index} data:`, contact);
       }
-=======
-    data.contacts.forEach(contact => {
->>>>>>> 0d66d056
       Object.keys(contact).forEach(key => {
         if (key && key.trim()) { // Only add non-empty keys
           allKeys.add(key);
@@ -87,13 +83,9 @@
     });
     
     const availableTags = Array.from(allKeys).sort();
-<<<<<<< HEAD
     console.log('✅ Using fallback - Available merge tags from CSV:', availableTags);
     console.log('Sample contact data:', data.contacts[0]);
     console.log('=== END GET AVAILABLE MERGE TAGS DEBUG ===');
-=======
-    console.log('Available merge tags from CSV:', availableTags);
->>>>>>> 0d66d056
     return availableTags;
   };
   
